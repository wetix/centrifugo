# Configuration

Centrifugo expects JSON, TOML or YAML as configuration file format. Thanks to brilliant Go library for application configuration - [viper](https://github.com/spf13/viper).

First let's look at all available command-line options:

```bash
centrifugo -h
```

You should see something like this as output:

```
Centrifugo – real-time messaging server

Usage:
   [flags]
   [command]

Available Commands:
  checkconfig Check configuration file
  genconfig   Generate simple configuration file to start with
  help        Help about any command
  version     Centrifugo version information

Flags:
  -a, --address string             interface address to listen on
      --admin                      enable admin web interface
      --admin_insecure             use insecure admin mode – no auth required for admin socket
      --api_insecure               use insecure API mode
      --client_insecure            start in insecure client mode
  -c, --config string              path to config file (default "config.json")
      --debug                      enable debug endpoints
  -e, --engine string              engine to use: memory or redis (default "memory")
      --grpc_api                   enable GRPC API server
  -h, --help                       help for this command
      --internal_port string       custom port for internal endpoints
      --log_file string            optional log file - if not specified logs go to STDOUT
      --log_level string           set the log level: debug, info, error, fatal or none (default "info")
  -n, --name string                unique node name
      --pid_file string            optional path to create PID file
  -p, --port string                port to bind HTTP server to (default "8000")
      --prometheus                 enable Prometheus metrics endpoint
      --redis_db int               Redis database (Redis engine)
      --redis_host string          Redis host (Redis engine) (default "127.0.0.1")
      --redis_master_name string   name of Redis master Sentinel monitors (Redis engine)
      --redis_password string      Redis auth password (Redis engine)
      --redis_port string          Redis port (Redis engine) (default "6379")
      --redis_sentinels string     comma-separated list of Sentinel addresses (Redis engine)
      --redis_tls                  enable Redis TLS connection
      --redis_tls_skip_verify      disable Redis TLS host verification
      --redis_url string           Redis connection URL in format redis://:password@hostname:port/db (Redis engine)
      --tls                        enable TLS, requires an X509 certificate and a key file
      --tls_cert string            path to an X509 certificate file
      --tls_key string             path to an X509 certificate key
```

Keep in mind that all command-line options of Centrifugo can be set via configuration file with the same name (without `--` prefix of course). Also all available options can be set over environment variables in format `CENTRIFUGO_<OPTION_NAME>`.

### version

To show version and exit run:

```
centrifugo version
```

### JSON file

Centrifugo requires configuration file on start. As was mentioned earlier it must be a file with valid JSON.

This is a minimal Centrifugo configuration file:

```javascript
{
  "token_hmac_secret_key": "<YOUR-SECRET-STRING-HERE>",
  "api_key": "<YOUR-API-KEY-HERE>"
}
```

The only two fields required are **token_hmac_secret_key** and **api_key**. `token_hmac_secret_key` used to check JWT signature (more about JWT in [authentication chapter](authentication.md)). API key used for Centrifugo API endpoint authorization, see more in [chapter about server HTTP API](http_api.md). Keep both values in secret and never reveal to clients.

### TOML file

Centrifugo also supports TOML format for configuration file:

```
centrifugo --config=config.toml
```

Where `config.toml` contains:

```
token_hmac_secret_key = "<YOUR-SECRET-STRING-HERE>"
api_key = "<YOUR-API-KEY-HERE>"
log_level = "debug"
```

I.e. the same configuration as JSON file above with one extra option.

### YAML file

And YAML config also supported. `config.yaml`:

```
token_hmac_secret_key: "<YOUR-SECRET-STRING-HERE>"
api_key: "<YOUR-API-KEY-HERE>"
log_level: debug
```

With YAML remember to use spaces, not tabs when writing configuration file.

### checkconfig command

Centrifugo has special command to check configuration file `checkconfig`:

```bash
centrifugo checkconfig --config=config.json
```

If any errors found during validation – program will exit with error message and exit code 1.

### genconfig command

Another command is `genconfig`:

```
centrifugo genconfig -c config.json
```

It will automatically generate the minimal required configuration file.

### Important options

Some of the most important options you can configure when running Centrifugo:

* `address` – bind your Centrifugo to specific interface address (by default `""`)
* `port` – port to bind Centrifugo to (by default `8000`)
* `engine` – engine to use - `memory` or `redis` (by default `memory`). Read more about engines in [special chapter](engines).

Note that some options can be set via command-line. Command-line options are more valuable when set than configuration file's options. See description of [viper](https://github.com/spf13/viper) – to see more details about configuration options priority.

### Channel options

Let's look at options related to channels. Channel is an entity to which clients can subscribe to receive messages published into that channel. Channel is just a string (several symbols has special meaning in Centrifugo - see [special chapter](channels.md) to find more information about channels). The following options will affect channel behaviour:

* `publish` – allow clients to publish messages into channels directly (from client side). Your application will never receive those messages. In idiomatic case all messages must be published to Centrifugo by your application backend using Centrifugo API. But this option can be useful when you want to build something without backend-side validation and saving into database. This option can also be useful for demos and prototyping real-time ideas. By default it's `false`.

* `subscribe_to_publish` - when `publish` option enabled client can publish into channel without being subscribed to it. This option enables automatic check that client subscribed on channel before allowing client to publish into channel.

* `anonymous` – this option enables anonymous access (with empty `sub` claim in connection token). In most situations your application works with authenticated users so every user has its own unique id. But if you provide real-time features for public access you may need unauthorized access to some channels. Turn on this option and use empty string as user ID. By default `false`.

* `presence` – enable/disable presence information. Presence is an information about clients currently subscribed on channel. By default `false` – i.e. no presence information will be available for channels.

* `presence_disable_for_client` (available since v2.2.3) – allows to make presence calls available only for server side API. By default `false` – i.e. presence information is available for both client and server side APIs.

* `join_leave` – enable/disable sending join(leave) messages when client subscribes on channel (unsubscribes from channel). By default `false`.

* `history_size` – history size (amount of messages) for channels. As Centrifugo keeps all history messages in memory it's very important to limit maximum amount of messages in channel history to reasonable value. `history_size` defines maximum amount of messages that Centrifugo will keep for **each** channel in namespace during history lifetime (see below). By default history size is `0` - this means that channels will have no history messages at all.

* `history_lifetime` – interval in seconds how long to keep channel history messages. As all history is storing in memory it is also very important to get rid of old history data for unused (inactive for a long time) channels. By default history lifetime is `0` – this means that channels will have no history messages at all. **So to turn on keeping history messages you should wisely configure both `history_size` and `history_lifetime` options**.

* `history_recover` – boolean option, when enabled Centrifugo will try to recover missed publications while client was disconnected for some reason (bad internet connection for example). By default `false`. This option must be used in conjunction with reasonably configured message history for channel i.e. `history_size` and `history_lifetime` **must be set** (because Centrifugo uses channel history to recover messages). Also note that not all real-time events require this feature turned on so think wisely when you need this. When this option turned on your application should be designed in a way to tolerate duplicate messages coming from channel (currently Centrifugo returns recovered publications in order and without duplicates but this is implementation detail that can be theoretically changed in future). See more details about how recovery works in [special chapter](recover.md).

* `history_disable_for_client` (boolean, available since v2.2.3) – allows to make history available only for server side API. By default `false` – i.e. history calls are available for both client and server side APIs. History recovery mechanism if enabled will continue to work for clients anyway even if `history_disable_for_client` is on.

* `server_side` (boolean, available since v2.4.0) – when enabled then all client-side subscription requests to channels in namespace will be rejected with `PermissionDenied` error. By default `false`.

Let's look how to set some of these options in config:

```javascript
{
    "token_hmac_secret_key": "my-secret-key",
    "api_key": "secret-api-key",
    "anonymous": true,
    "publish": true,
    "subscribe_to_publish": true,
    "presence": true,
    "join_leave": true,
    "history_size": 10,
    "history_lifetime": 300,
    "history_recover": true
}
```

And the last channel specific option is `namespaces`. `namespaces` are optional and if set must be an array of namespace objects. Namespace allows to configure custom options for channels starting with namespace name. This provides a great control over channel behaviour.

Namespace has a name and the same channel options (with same defaults) as described above.

* `name` - unique namespace name (name must consist of letters, numbers, underscores or hyphens and be more than 2 symbols length i.e. satisfy regexp `^[-a-zA-Z0-9_]{2,}$`).

If you want to use namespace options for channel - you must include namespace name into
channel name with `:` as separator:

`public:messages`

`gossips:messages`

Where `public` and `gossips` are namespace names from project `namespaces`.

All things together here is an example of `config.json` which includes registered project with all options set and 2 additional namespaces in it:

```javascript
{
    "token_hmac_secret_key": "very-long-secret-key",
    "api_key": "secret-api-key",
    "anonymous": true,
    "publish": true,
    "presence": true,
    "join_leave": true,
    "history_size": 10,
    "history_lifetime": 30,
    "namespaces": [
        {
          "name": "public",
          "publish": true,
          "anonymous": true,
          "history_size": 10,
          "history_lifetime": 300,
          "history_recover": true
        },
        {
          "name": "gossips",
          "presence": true,
          "join_leave": true
        }
    ]
}
```

Channel `news` will use globally defined channel options.

Channel `public:news` will use `public` namespace's options.

Channel `gossips:news` will use `gossips` namespace's options.

There is no inheritance in channel options and namespaces – so if for example you defined `presence: true` on top level of configuration and then defined namespace – that namespace won't have presence enabled - you must enable it for namespace explicitly. 

### Advanced configuration

Centrifugo has some options for which default values make sense for most applications. In many case you don't need (and you really should not) change them. This chapter is about such options.

#### client_channel_limit

Default: 128

Sets maximum number of different channel subscriptions single client can have.

#### channel_max_length

Default: 255

Sets maximum length of channel name.

#### client_user_connection_limit

Default: 0

Maximum number of connections from user (with known user ID) to Centrifugo node. By default - unlimited.

#### client_request_max_size

Default: 65536

Maximum allowed size of request from client in bytes.

#### client_queue_max_size

Default: 10485760

Maximum client message queue size in bytes to close slow reader connections. By default - 10mb.

#### client_anonymous

Default: false

Enable mode when all clients can connect to Centrifugo without JWT connection token. In this case all connections without token will be treated as anonymous (i.e. with empty user ID) and only can subscribe to channels with `anonymous` option enabled.

#### sockjs_heartbeat_delay

Default: 25

Interval in seconds how often to send SockJS h-frames to client.

#### websocket_compression

Default: false

Enable websocket compression, see chapter about websocket transport for more details.

#### gomaxprocs

Default: 0

By default Centrifugo runs on all available CPU cores. If you want to limit amount of cores Centrifugo can utilize in one moment use this option.

### Advanced endpoint configuration.

After you started Centrifugo you have several endpoints available. As soon as you have not provided any extra options you have 3 endpoints by default.

#### Default endpoints.

The main endpoint is raw Websocket endpoint to serve client connections that use pure Websocket protocol:

```
ws://localhost:8000/connection/websocket
```

Then there is SockJS endpoint - it's needed to serve client connections that use SockJS library:

```
http://localhost:8000/connection/sockjs
```

And finally you have API endpoint to `publish` messages to channels (and execute other available API commands):

```
http://localhost:8000/api
```

By default all endpoints work on port `8000`. You can change it using `port` option:

```
{
    "port": 9000
}
```

In production setup you will have your domain name in endpoint addresses above instead of `localhost`. Also if your Centrifugo will be behind proxy or load balancer software you most probably won't have ports in your endpoint addresses. What will always be the same as shown above are URL paths: `/connection/sockjs`, `/connection/websocket`, `/api`.

Let's look at possibilities to tweak available endpoints.

#### Admin endpoints.

First is enabling admin endpoints:

```
{
    ...
    "admin": true,
    "admin_password": "password",
    "admin_secret": "secret"
}
```

This makes the following endpoint available: http://localhost:8000

At this address you will see admin web interface. You can log into it using `admin_password` value shown above.

#### Debug endpoints.

Next, when Centrifugo started in debug mode some extra debug endpoints become available. To start in debug mode add `debug` option to config:

```
{
    ...
    "debug": true
}
```

And endpoint:

```
http://localhost:8000/debug/pprof/
```

– will show you useful info about internal state of Centrifugo instance. This info is especially helpful when troubleshooting. See [wiki page](https://github.com/centrifugal/centrifugo/wiki/Investigating-performance-issues) for more info.

#### Healthcheck endpoint

New in v2.1.0

Use `health` boolean option (by default `false`) to enable healthcheck endpoint which will be available on path `/health`. Also available over command-line flag:

```bash
./centrifugo -c config.json --health
```

#### Custom internal ports

We strongly recommend to not expose API, admin, debug and prometheus endpoints to Internet. The following Centrifugo endpoints are considered internal:

* API endpoint (`/api`) - for HTTP API requests
* Admin web interface endpoints (`/`, `/admin/auth`, `/admin/api`) - used by web interface
* Prometheus endpoint (`/metrics`) - used for exposing server metrics in Prometheus format 
* Healthcheck endpoint (`/health`) - used to do healthchecks
* Debug endpoints (`/debug/pprof`) - used to inspect internal server state

It's a good practice to protect those endpoints with firewall. For example you can do this in `location` section of Nginx configuration.

Though sometimes you don't have access to per-location configuration in your proxy/load balancer software. For example when using Amazon ELB. In this case you can change ports on which your internal endpoints work.

To run internal endpoints on custom port use `internal_port` option:

```
{
    ...
    "internal_port": 9000
}
```

So admin web interface will work on address:
 
```
http://localhost:9000
```

Also debug page will be available on new custom port too:

```
http://localhost:9000/debug/pprof/
```

The same for API and prometheus endpoint.

#### Disable default endpoints

<<<<<<< HEAD
These options available since v2.4.0

=======
>>>>>>> d9f43dce
To disable websocket endpoint set `websocket_disable` boolean option to `true`.

To disable SockJS endpoint set `sockjs_disable` boolean option to `true`.

To disable API endpoint set `api_disable` boolean option to `true`.

#### Customize handler endpoinds

Starting from Centrifugo v2.2.5 it's possible to customize server HTTP handler endpoints. To do this Centrifugo supports several options:

* `admin_handler_prefix` (default `""`) - to control Admin panel URL prefix
* `websocket_handler_prefix` (default `"/connection/websocket"`) - to control WebSocket URL prefix
* `sockjs_handler_prefix` (default `"/connection/sockjs"`) - to control SockJS URL prefix
* `api_handler_prefix` (default `"/api"`) - to control HTTP API URL prefix
* `prometheus_handler_prefix` (default `"/metrics"`) - to control Prometheus URL prefix
* `health_handler_prefix` (default `"/health"`) - to control health check URL prefix<|MERGE_RESOLUTION|>--- conflicted
+++ resolved
@@ -415,11 +415,8 @@
 
 #### Disable default endpoints
 
-<<<<<<< HEAD
 These options available since v2.4.0
 
-=======
->>>>>>> d9f43dce
 To disable websocket endpoint set `websocket_disable` boolean option to `true`.
 
 To disable SockJS endpoint set `sockjs_disable` boolean option to `true`.
